--- conflicted
+++ resolved
@@ -20,12 +20,9 @@
 pandas = "1.0.3"
 sphinx-autodoc-typehints = "^1.10.3"
 plotnine = "^0.6.0"
-<<<<<<< HEAD
 numpyro = {git = "https://github.com/pyro-ppl/numpyro.git", rev = "84bcbce2830c72af6292e2752cc338952b16cbf1"}
-=======
 scikit-learn = "0.22.2"
 xlrd = "1.2.0"
->>>>>>> 844760bf
 
 [tool.poetry.dev-dependencies]
 pytest = "^5.2"
@@ -42,13 +39,9 @@
 sphinx = "^3.0.1"
 sphinx_rtd_theme = "^0.4.3"
 pytest-dotenv = "^0.4.0"
-<<<<<<< HEAD
 pytest-xdist = "^1.31.0"
 jupyterlab = "^2.1.1"
-=======
-jupyterlab = "^2.1.1"
 nbdime = "^2.0.0"
->>>>>>> 844760bf
 
 [build-system]
 requires = ["poetry>=0.12"]
