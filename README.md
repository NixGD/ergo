--- conflicted
+++ resolved
@@ -151,32 +151,4 @@
 1. [Guesstimate in Colab](https://colab.research.google.com/drive/1V9eR6T1RAbtfpZYFaueL8miBJ6wgLXIm)
   
 2. [Fitting mixtures of logistic distributions](https://colab.research.google.com/drive/1xwO-0A36wnut9GPlEaRj6zzZBBLf1T2C)
-<<<<<<< HEAD
-   - How can we transform arbitrary distributions represented as samples into the "mixtures of logistics" format Metaculus uses for user submissions?
-=======
-
-## Development
-
-Ergo uses the [Poetry](https://github.com/python-poetry/poetry) package manager.
-
-### Run a Colab using your local version of `ergo`
-
-This way, you can quickly make changes to ergo and see them reflected in your Colab without pushing to a Github branch first.
-
-1. `poetry install`
-2. `poetry shell`
-3. `python -m jupyter notebook --NotebookApp.allow_origin='https://colab.research.google.com'`
-4. Open the Colab in your browser. You need editing access to run the Colab -- if you don't, you can make a copy and run that instead.
-5. In the Colab, `Connect` > `Connect to local runtime`
-6. For the `Backend URL` to connect to, paste from your shell the url that looks like “http://localhost:8888/?token=46aa5a3f5ee5b71df3c109fcabf94d0291b73bfced692049”
-7. Whenever you change `ergo` and want to load the change in your Colab, in the Colab, `Runtime` > `Restart Runtime...`
-
-If you get an error in the Colab, try following the instructions provided in the error. If that doesn't work, try the [official instructions for connecting to a local runtime](https://research.google.com/colaboratory/local-runtimes.html).
-
-### Before submitting a PR
-
-1. Format code using `make format` (black, isort)
-2. Run linting using `make lint` (flake8, mypy, black check)
-3. Run tests using `make test`
-4. Generate docs using `make docs`, review `docs/build/html/index.html`
->>>>>>> 5a70c72d
+   - How can we transform arbitrary distributions represented as samples into the "mixtures of logistics" format Metaculus uses for user submissions?