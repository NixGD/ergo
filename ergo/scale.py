from dataclasses import asdict, dataclass, field
from datetime import timedelta
import time
from typing import TypeVar

import jax.numpy as np

from ergo.utils import trapz


@dataclass
class Scale:
    low: float
    high: float
    width: float = field(init=False)

    def __post_init__(self):
        self.width = self.high - self.low
        self.__norm_term = self.width

    def __hash__(self):
        return hash(self.__key())

    def __eq__(self, other):
        if isinstance(other, Scale):
            return self.__key() == other.__key()
        return NotImplemented

    def __key(self):
        cls, params = self.destructure()
        return (cls, params)

    @property
    def norm_term(self):
        return self.__norm_term

    @norm_term.setter
    def norm_term(self, pairs):
        pass

    def normalize_point(self, point):
        return (point - self.low) / self.width

    def denormalize_point(self, point):
        return (point * self.width) + self.low

    def denormalize_points(self, points):
        return np.array([self.denormalize_point(point) for point in points])

    def normalize_points(self, points):
        return np.array([self.normalize_point(point) for point in points])

    def normalize_variance(self, variance):
        if variance is None:
            raise Exception("Point was None This shouldn't happen")
        return variance / (self.width ** 2)

    def denormalize_variance(self, variance):
        if variance is None:
            raise Exception("Point was None This shouldn't happen")
        return variance * (self.width ** 2)

<<<<<<< HEAD
    # TODO I'm not sure if we will need this anywhere
    def normalize_density(self, _, density):
        return density * self.norm_term

    def denormalize_density(self, _, density):
        return density / self.norm_term

    # TODO I think we can simply do this in the function inits, but perhaps having logic here is more consistent?
    def normalize_densities(self, _, densities):
        return densities * self.norm_term

    # TODO should this call normalized_density? It is probably faster this way...
    def denormalize_densities(self, _, densities):
        return densities / self.norm_term

    def copy(self):
        return self.structure(self.destructure())
=======
    def destructure(self):
        return ((Scale,), (self.low, self.high))
>>>>>>> 0501f41f

    @classmethod
    def structure(cls, params):
        classes, numeric = params
        return classes[0](*numeric)

    def export(self):
        export_dict = asdict(self)
        export_dict["class"] = type(self).__name__
        return export_dict


ScaleClass = TypeVar("ScaleClass", bound=Scale)


@dataclass
class LogScale(Scale):
    log_base: float

    def __post_init__(self):
        # if self.log_base < 1:
        #     raise ValueError(f"log_Base must be > 1, was {self.log_base}")
        self.width = self.high - self.low

    def __hash__(self):
        return super().__hash__()

<<<<<<< HEAD
    @property
    def norm_term(self):
        return self.__norm_term

    @norm_term.setter
    def norm_term(self, params):
        # The params are either normalized xs and denormalized densities or
        # denormalized xs and normalized densities.
        xs, densities, densities_normed = params
        if densities_normed:
            self.__norm_term = trapz(densities, x=xs)
        else:
            self.__norm_term = 1 / trapz(densities, x=xs)

    # TODO I think we can retire this:

    def normalize_density(self, original_x, density):
        normed_x = self.normalize_point(original_x)
        normed_xbar = normed_x + 0.001
        original_xbar = self.denormalize_point(normed_xbar)
        density_ratio = (original_xbar - original_x) / (normed_xbar - normed_x)
        return density * density_ratio

    def denormalize_density(self, normed_x, density):
        original_x = self.denormalize_point(normed_x)
        normed_xbar = normed_x + 0.001
        original_xbar = self.denormalize_point(normed_xbar)
        density_ratio = (normed_xbar - normed_x) / (original_xbar - original_x)
        return density * density_ratio

    def normalize_densities(self, original_xs, densities):
        return np.array([self.normalize_density(x, d) for x,d in zip(original_xs, densities)])

    def denormalize_densities(self, normed_xs, densities):
        return np.array([self.denormalize_density(x, d) for x,d in zip(normed_xs, densities)])

=======
>>>>>>> 0501f41f
    def normalize_point(self, point):
        """
        Get a prediction sample value on the normalized scale from a true-scale value

        :param true_value: a sample value on the true scale
        :return: a sample value on the normalized scale
        """
        if point is None:
            raise Exception("Point was None This shouldn't happen")

        shifted = point - self.low
        numerator = shifted * (self.log_base - 1)
        scaled = numerator / self.width
        timber = 1 + scaled
        floored_timber = np.maximum(timber, 1e-9)

        return np.log(floored_timber) / np.log(self.log_base)

    def denormalize_point(self, point):
        """
        Get a value on the true scale from a normalized-scale value

        :param normalized_value: [description]
        :type normalized_value: [type]
        :return: [description]
        :rtype: [type]
        """
        if point is None:
            raise Exception("Point was None This shouldn't happen")

        deriv_term = (self.log_base ** point - 1) / (self.log_base - 1)
        scaled = self.width * deriv_term
        return self.low + scaled

    def destructure(self):
        return ((LogScale,), (self.low, self.high, self.log_base))

    @classmethod
    def structure(cls, params):
        low, high, log_base = params
        return cls(low, high, log_base)


@dataclass
class TimeScale(Scale):
    def __init__(self, low, high):
        self.low = low
        self.high = high
        self.width = self.high - self.low

    def __repr__(self):
        return (
            f"TimeScale(low={self.timestamp_to_str(self.low)}, "
            f"high={self.timestamp_to_str(self.high)}, "
            f"width={timedelta(seconds=self.width)})"
        )

    def __hash__(self):
        return super().__hash__()

    def destructure(self):
        return (
            (TimeScale,),
            (self.low, self.high,),
        )

    def timestamp_to_str(self, timestamp: float) -> str:
        return time.strftime("%Y-%m-%d", time.localtime(timestamp))


def scale_factory(scale_dict):
    scale_class = scale_dict["class"]
    low = scale_dict["low"]
    high = scale_dict["high"]

    if scale_class == "Scale":
        return Scale(low, high)
    if scale_class == "LogScale":
        return LogScale(low, high, scale_dict["log_base"])
    if scale_class == "TimeScale":
        return TimeScale(low, high)
    raise NotImplementedError(
        f"reconstructing scales of class {scale_class} is not implemented."
    )<|MERGE_RESOLUTION|>--- conflicted
+++ resolved
@@ -60,7 +60,6 @@
             raise Exception("Point was None This shouldn't happen")
         return variance * (self.width ** 2)
 
-<<<<<<< HEAD
     # TODO I'm not sure if we will need this anywhere
     def normalize_density(self, _, density):
         return density * self.norm_term
@@ -78,10 +77,9 @@
 
     def copy(self):
         return self.structure(self.destructure())
-=======
+
     def destructure(self):
         return ((Scale,), (self.low, self.high))
->>>>>>> 0501f41f
 
     @classmethod
     def structure(cls, params):
@@ -109,7 +107,6 @@
     def __hash__(self):
         return super().__hash__()
 
-<<<<<<< HEAD
     @property
     def norm_term(self):
         return self.__norm_term
@@ -146,8 +143,6 @@
     def denormalize_densities(self, normed_xs, densities):
         return np.array([self.denormalize_density(x, d) for x,d in zip(normed_xs, densities)])
 
-=======
->>>>>>> 0501f41f
     def normalize_point(self, point):
         """
         Get a prediction sample value on the normalized scale from a true-scale value
@@ -187,7 +182,8 @@
 
     @classmethod
     def structure(cls, params):
-        low, high, log_base = params
+        classes, numeric = params
+        low, high, log_base = numeric
         return cls(low, high, log_base)
 
 
