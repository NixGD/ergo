--- conflicted
+++ resolved
@@ -20,11 +20,5 @@
 )
 from .distribution import Distribution
 from .histogram import HistogramDist
-<<<<<<< HEAD
-from .location_scale_family import Logistic, Normal
-from .logistic_mixture import LogisticMixture
-from .scale import LogScale, Scale
-=======
 from .logistic import Logistic
-from .logistic_mixture import LogisticMixture
->>>>>>> 70d3d2a8
+from .logistic_mixture import LogisticMixture