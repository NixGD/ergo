--- conflicted
+++ resolved
@@ -196,8 +196,9 @@
         return torch.tensor(self.quantile(y))
 
     def plotCdf(self):
-<<<<<<< HEAD
-        seaborn.lineplot(self.floatCdf["xs"], self.floatCdf["ys"])
+        """Plot the CDF"""
+        floatCdf = self.get_float_cdf_or_error()
+        seaborn.lineplot(floatCdf["xs"], floatCdf["ys"])
 
     def submit_from_samples(
         self, samples: Union[np.ndarray, pd.Series], length: int
@@ -255,9 +256,4 @@
         id
       }}
     }}
-    """
-=======
-        """Plot the CDF"""
-        floatCdf = self.get_float_cdf_or_error()
-        seaborn.lineplot(floatCdf["xs"], floatCdf["ys"])
->>>>>>> a1037011
+    """