--- conflicted
+++ resolved
@@ -96,9 +96,6 @@
         """
         if name in self.data:
             if name.endswith("_time"):
-<<<<<<< HEAD
-                return pendulum.parse(self.data[name])
-=======
                 # could use dateutil.parser to deal with timezones better,
                 # but opted for lightweight since datetime.fromisoformat will fix this in python 3.7
                 try:
@@ -114,7 +111,6 @@
                         )
                         return self.data[name]
 
->>>>>>> 75786452
             return self.data[name]
         else:
             raise AttributeError(
