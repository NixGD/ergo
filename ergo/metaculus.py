--- conflicted
+++ resolved
@@ -32,31 +32,6 @@
 
 
 class MetaculusQuestion:
-<<<<<<< HEAD
-    """Get information about and predict on a question from Metaculus
-
-    :ivar url
-    :ivar page_url
-    :ivar id
-    :ivar author
-    :ivar title
-    :ivar status
-    :ivar resolution
-    :ivar created_time
-    :ivar publish_time
-    :ivar close_time
-    :ivar resolve_time
-    :ivar possibilities
-    :ivar can_use_powers
-    :ivar last_activity_time
-    :ivar activity
-    :ivar comment_count
-    :ivar votes
-    :ivar prediction_timeseries
-    :ivar author_name
-    :ivar prediction_histogram
-    :ivar anon_prediction_count
-=======
     """
     A forecasting question on Metaculus
 
@@ -89,7 +64,6 @@
     :ivar type:
     :ivar url:
     :ivar votes:
->>>>>>> 5615fa91
     """
 
     id: int
@@ -138,12 +112,7 @@
         return "<MetaculusQuestion>"
 
     def refresh_question(self):
-<<<<<<< HEAD
         """Refetch the question data from Metaculus, used when the question data might have changed
-=======
-        """
-        Reload question data from Metaculus
->>>>>>> 5615fa91
         """
         r = self.metaculus.s.get(f"{self.metaculus.api_url}/questions/{self.id}")
         self.data = r.json()
@@ -171,14 +140,9 @@
         return pd.DataFrame(data, columns=columns)
 
     def sample_community(self):
-<<<<<<< HEAD
         """Get one sample from the distribution of the Metaculus community's prediction on this question (sample is denormalized/on the the true scale of the question)
 
         :raises NotImplementedError: "This should be implemented by a subclass"
-=======
-        """
-        Sample from community distribution
->>>>>>> 5615fa91
         """
         raise NotImplementedError("This should be implemented by a subclass")
 
