import json
import requests
import pendulum
import scipy
# scipy importing guidelines: https://docs.scipy.org/doc/scipy/reference/api.html
from scipy import stats
import seaborn  # type: ignore
import pandas as pd
import numpy as np
import matplotlib.pyplot as pyplot

<<<<<<< HEAD
import ergo.logistic as logistic

from typing import Optional, List, Any
=======
from typing import Optional, List, Any, Dict, Tuple
>>>>>>> e5990f97
from typing_extensions import Literal
from dataclasses import dataclass, asdict


@dataclass
class ScoredPrediction:
    time: float
    prediction: Any
    resolution: float
    score: float
    question_name: str


class MetaculusQuestion:
    """
    Attributes:
    - url
    - page_url
    - id
    - author
    - title
    - status
    - resolution
    - created_time
    - publish_time
    - close_time
    - resolve_time
    - possibilities
    - can_use_powers
    - last_activity_time
    - activity
    - comment_count
    - votes
    - prediction_timeseries
    - author_name
    - prediction_histogram
    - anon_prediction_count
    """
    id: int
    data: Optional[object]
    metaculus: "Metaculus"
    name: Optional[str]

    def __init__(self, id: int, metaculus: "Metaculus", data, name=None):
        self.id = id
        self.data = data
        self.metaculus = metaculus
        self.name = name

    @property
    def is_continuous(self) -> bool:
        return self.type == "continuous"

    @property
    def type(self) -> str:
        return self.possibilities["type"]

    @property
    def deriv_ratio(self) -> Optional[float]:
        if self.is_continuous:
            return self.possibilities["scale"]["deriv_ratio"]
        return None

    @property
    def is_log(self) -> bool:
        if self.is_continuous:
            return self.deriv_ratio != 1
        return False

    @property
    def latest_community_prediction(self):
        return self.prediction_timeseries[-1]["community_prediction"]

    def __getattr__(self, name):
        if name in self.data:
            if name.endswith("_time"):
                return pendulum.parse(self.data[name])  # TZ
            return self.data[name]
        else:
            raise AttributeError(name)

    def __str__(self):
        if self.data:
            return self.data["title"]
        return "<MetaculusQuestion>"

    def get_scored_predictions(self) -> List[ScoredPrediction]:
        raise NotImplementedError("This should be implemented by a subclass")

    @staticmethod
    def to_dataframe(questions: List["MetaculusQuestion"]) -> pd.DataFrame:
        columns = ["id", "name", "title", "resolve_time"]
        data = []
        for question in questions:
            data.append([question.id, question.name,
                         question.title, question.resolve_time])
        return pd.DataFrame(data, columns=columns)


class BinaryQuestion(MetaculusQuestion):
    def score_prediction(self, prediction, resolution) -> ScoredPrediction:
        predicted = prediction["x"]
        # Brier score, see https://en.wikipedia.org/wiki/Brier_score#Definition. 0 is best, 1 is worst, 0.25 is chance
        score = (resolution - predicted)**2
        return ScoredPrediction(prediction["t"], prediction, resolution, score, self.__str__())

    def get_scored_predictions(self):
        resolution = self.resolution
        if resolution is None:
            last_community_prediction = self.prediction_timeseries[-1]
            resolution = last_community_prediction["distribution"]["avg"]
        predictions = self.my_predictions["predictions"]
        return [self.score_prediction(prediction, resolution) for prediction in predictions]

    def submit(self, p: float):
        return self.metaculus.post(
            f"{self.metaculus.api_url}/questions/{self.id}/predict/",
            {
                "prediction": p,
                "void": False
            }
        )


@dataclass
class ContinuousSubmission:
    loc: float
    scale: float
    low: float
    high: float


class ContinuousQuestion(MetaculusQuestion):
    @property
    def low_open(self) -> bool:
        return self.possibilities["low"] == "tail"

    @property
    def high_open(self) -> bool:
        return self.possibilities["high"] == "tail"

<<<<<<< HEAD
    def score_prediction(self, prediction, resolution) -> ScoredPrediction:
        # TODO: handle predictions with multiple distributions
        d = prediction["d"][0]
        dist = stats.logistic(scale=d["s"], loc=d["x0"])
        score = dist.logpdf(resolution)
        return ScoredPrediction(prediction["t"], prediction, resolution, score, self.__str__())

    def get_scored_predictions(self):
        resolution = self.resolution
        if resolution is None:
            last_community_prediction = self.prediction_timeseries[-1]["community_prediction"]
            resolution = last_community_prediction["q2"]
        predictions = self.my_predictions["predictions"]
        return [self.score_prediction(prediction, resolution) for prediction in predictions]

    def get_prediction(self, samples):
        # TODO: Use logistic.fit_mixture, pass LogisticMixtureParams on to other functions
        try:
            normalized_samples = self.normalize_samples(samples)
            params = logistic.fit_single_scipy(normalized_samples)
        except FloatingPointError:
            print("Error on " + self.area)
            traceback.print_exc()
        else:
            return {
                "normalized_samples": normalized_samples,
                "loc": params.loc,
                "scale": params.scale
            }

    def submit_from_samples(self, samples):
        submission = self.get_prediction(samples)
        self.submit(submission["loc"], submission["scale"])
        return (submission["loc"], submission["scale"])
=======
    @property
    def question_range(self):
        return self.possibilities["scale"]
>>>>>>> e5990f97

    # The Metaculus API accepts normalized predictions rather than predictions on the actual scale of the question
    def normalize_samples(self, samples, epsilon=1e-9):
        if self.is_log:
            samples = np.maximum(samples, epsilon)
            samples = samples / self.question_range["min"]
            return np.log(samples) / np.log(self.deriv_ratio)
        return (samples - self.question_range["min"]) / (self.question_range["max"] - self.question_range["min"])

    def get_loc_scale(self, samples) -> Tuple[float, float]:
        normalized_samples = self.normalize_samples(samples)
        loc, scale = stats.logistic.fit(normalized_samples)

        # The scale and loc have to be within a certain range for the Metaculus API to accept the prediction.
        # Based on playing with the API, we think that the ranges specified below are the widest possible.
        # TODO: confirm that this is actually true, could well be wrong
        clipped_loc = min(max(loc, -0.1565), 1.1565)
        clipped_scale = min(max(scale, 0.02), 10)
        return (clipped_loc, clipped_scale)

    def get_submission(self, scale, loc) -> ContinuousSubmission:
        distribution = stats.logistic(loc, scale)
        # We're not really sure what the deal with the low and high is.
        # Presumably they're supposed to be the points at which Metaculus "cuts off" your distribution
        # and ignores porbability mass assigned below/above.
        # But we're not actually trying to use them to "cut off" our distribution in a smart way;
        # we're just trying to include as much of our distribution as we can without the API getting unhappy
        # (we belive that if you set the low higher than the value below [or if you set the high lower],
        # then the API will reject the prediction, though we haven't tested that extensively)
        low = max(distribution.cdf(0), 0.01) if self.low_open else 0
        high = min(distribution.cdf(1), 0.99) if self.high_open else 1
        return ContinuousSubmission(loc, scale, low, high)

    def get_submission_from_samples(self, samples) -> ContinuousSubmission:
        loc, scale = self.get_loc_scale(samples)
        return self.get_submission(scale, loc)

    # Get the prediction on the actual scale of the question,
    # from the normalized prediction (Metaculus uses the normalized prediction)
    # TODO: instead of returning a regular logistic,
    # return a logistic that's cut off below the low and above the high, like for the Metaculus distribution
    def get_true_scale_prediction(self, normalized_s: float, normalized_x0: float):
        if self.is_log:
            raise NotImplementedError(
                "Scaling the normalized prediction to the true scale from the question not yet implemented for questions on the log scale")
        scaling_factor = self.question_range["max"] - \
            self.question_range["min"]

        def scale_param(param):
            return param * scaling_factor + self.question_range["min"]

        return stats.logistic(scale=scale_param(
            normalized_s), loc=scale_param(normalized_x0))

    def show_submission(self, samples):
        submission = self.get_submission_from_samples(samples)
        submission_rv = self.get_true_scale_prediction(
            submission.scale, submission.loc)
        pyplot.figure()
        pyplot.title(f"{self} prediction")
        seaborn.distplot(
            np.array(samples), label="samples")
        seaborn.distplot(np.array(submission_rv.rvs(1000)),
                         label="prediction")
        pyplot.legend()
        pyplot.show()

    def submit(self, submission: ContinuousSubmission) -> requests.Response:
        prediction_data = {
            "prediction":
            {
                "kind": "multi",
                "d": [
                    {
                        "kind": "logistic", "x0": submission.loc, "s": submission.scale, "w": 1, "low": submission.low, "high": submission.high
                    }
                ]
            },
            "void": False
        }

        return self.metaculus.post(
            f"""{self.metaculus.api_url}/questions/{self.id}/predict/""",
            prediction_data
        )

    def submit_from_samples(self, samples) -> requests.Response:
        submission = self.get_submission_from_samples(samples)
        return self.submit(submission)

    def score_prediction(self, prediction_dict: Dict, resolution: float) -> ScoredPrediction:
        # TODO: handle predictions with multiple distributions
        d = prediction_dict["d"][0]
        dist = stats.logistic(scale=d["s"], loc=d["x0"])
        score = dist.logpdf(resolution)
        return ScoredPrediction(prediction_dict["t"], prediction_dict, resolution, score, self.__str__())

    def get_scored_predictions(self):
        resolution = self.resolution
        if resolution is None:
            resolution = self.latest_community_prediction["q2"]
        predictions = self.my_predictions["predictions"]
        return [self.score_prediction(prediction, resolution) for prediction in predictions]

<<<<<<< HEAD
=======
    # TODO: show vs. Metaculus and vs. resolution if available
    def show_performance(self):
        prediction = self.my_predictions["predictions"][0]
        d = prediction["d"][0]
        dist = self.get_true_scale_prediction(
            d["s"], d["x0"])
        pyplot.figure()
        pyplot.title(f"{self} latest prediction")
        seaborn.distplot(np.array(dist.rvs(1000)), label="prediction")
        pyplot.legend()
        pyplot.show()

>>>>>>> e5990f97

class Metaculus:
    player_status_to_api_wording = {
        "predicted": "guessed_by",
        "not-predicted": "not_guessed_by",
        "author": "author",
        "interested": "upvoted_by",
    }

    def __init__(self, username, password, api_domain="www"):
        self.user_id = None
        self.api_url = f"https://{api_domain}.metaculus.com/api2"
        self.s = requests.Session()
        self.login(username, password)

    def login(self, username, password):
        loginURL = f"{self.api_url}/accounts/login/"
        r = self.s.post(loginURL,
                        headers={"Content-Type": "application/json", },
                        data=json.dumps({"username": username, "password": password}))

        self.user_id = r.json()['user_id']

    def post(self, url: str, data: Dict):
        r = self.s.post(
            url,
            headers={
                "Content-Type": "application/json",
                "Referer": self.api_url,
                "X-CSRFToken": self.s.cookies.get_dict()["csrftoken"]
            },
            data=json.dumps(data)
        )
        try:
            r.raise_for_status()

        except requests.exceptions.HTTPError as e:
            e.args = (str(
                e.args), f"request body: {e.request.body}", f"response json: {e.response.json()}")
            raise

        return r

    def make_question_from_data(self, data=Dict, name=None) -> MetaculusQuestion:
        if(data["possibilities"]["type"] == "binary"):
            return BinaryQuestion(data["id"], self, data, name)
        if(data["possibilities"]["type"] == "continuous"):
            return ContinuousQuestion(data["id"], self, data, name)
        raise NotImplementedError(
            "We couldn't determine whether this question was binary, continuous, or something else")

    def get_question(self, id: int, name=None) -> MetaculusQuestion:
        r = self.s.get(f"{self.api_url}/questions/{id}")
        data = r.json()
        return self.make_question_from_data(data, name)

    def get_prediction_results(self) -> pd.DataFrame:
        questions_data = self.get_questions_json(
            question_status="resolved", player_status="predicted", pages=9999)
        questions = [self.make_question_from_data(
            question_data) for question_data in questions_data]
        predictions_per_question = [
            question.get_scored_predictions() for question in questions]
        flat_predictions = [
            prediction for question in predictions_per_question for prediction in question]
        return pd.DataFrame([asdict(prediction) for prediction in flat_predictions])

    def get_questions_json(self,
                           question_status: Literal["all", "upcoming", "open", "closed", "resolved", "discussion"] = "all",
                           player_status: Literal["any", "predicted",
                                                  "not-predicted", "author", "interested", "private"] = "any",
                           # 20 results per page
                           pages: int = 1,
                           ) -> List[Dict]:
        query_params = [f"status={question_status}", "order_by=-publish_time"]
        if player_status != "any":
            if player_status == "private":
                query_params.append("access=private")
            else:
                query_params.append(
                    f"{self.player_status_to_api_wording[player_status]}={self.user_id}")

        query_string = "&".join(query_params)

        def get_questions_for_pages(query_string: str, max_pages: int = 1, current_page: int = 1, results=[]) -> List[Dict]:
            if current_page > max_pages:
                return results

            r = self.s.get(
                f"{self.api_url}/questions/?{query_string}&page={current_page}")

            if r.json() == {"detail": "Invalid page."}:
                return results

            r.raise_for_status()

            return get_questions_for_pages(query_string, max_pages, current_page + 1, results + r.json()["results"])

        return get_questions_for_pages(query_string, pages)

    def make_questions_df(self, questions_json):
        questions_df = pd.DataFrame(questions_json)
        for col in ["created_time", "publish_time", "close_time", "resolve_time"]:
            questions_df[col] = questions_df[col].apply(pendulum.parse)

        questions_df["i_created"] = questions_df["author"] == self.user_id
        questions_df["i_predicted"] = questions_df["my_predictions"].apply(
            lambda x: x is not None)
        return questions_df<|MERGE_RESOLUTION|>--- conflicted
+++ resolved
@@ -9,13 +9,10 @@
 import numpy as np
 import matplotlib.pyplot as pyplot
 
-<<<<<<< HEAD
 import ergo.logistic as logistic
 
-from typing import Optional, List, Any
-=======
 from typing import Optional, List, Any, Dict, Tuple
->>>>>>> e5990f97
+
 from typing_extensions import Literal
 from dataclasses import dataclass, asdict
 
@@ -157,46 +154,9 @@
     def high_open(self) -> bool:
         return self.possibilities["high"] == "tail"
 
-<<<<<<< HEAD
-    def score_prediction(self, prediction, resolution) -> ScoredPrediction:
-        # TODO: handle predictions with multiple distributions
-        d = prediction["d"][0]
-        dist = stats.logistic(scale=d["s"], loc=d["x0"])
-        score = dist.logpdf(resolution)
-        return ScoredPrediction(prediction["t"], prediction, resolution, score, self.__str__())
-
-    def get_scored_predictions(self):
-        resolution = self.resolution
-        if resolution is None:
-            last_community_prediction = self.prediction_timeseries[-1]["community_prediction"]
-            resolution = last_community_prediction["q2"]
-        predictions = self.my_predictions["predictions"]
-        return [self.score_prediction(prediction, resolution) for prediction in predictions]
-
-    def get_prediction(self, samples):
-        # TODO: Use logistic.fit_mixture, pass LogisticMixtureParams on to other functions
-        try:
-            normalized_samples = self.normalize_samples(samples)
-            params = logistic.fit_single_scipy(normalized_samples)
-        except FloatingPointError:
-            print("Error on " + self.area)
-            traceback.print_exc()
-        else:
-            return {
-                "normalized_samples": normalized_samples,
-                "loc": params.loc,
-                "scale": params.scale
-            }
-
-    def submit_from_samples(self, samples):
-        submission = self.get_prediction(samples)
-        self.submit(submission["loc"], submission["scale"])
-        return (submission["loc"], submission["scale"])
-=======
     @property
     def question_range(self):
         return self.possibilities["scale"]
->>>>>>> e5990f97
 
     # The Metaculus API accepts normalized predictions rather than predictions on the actual scale of the question
     def normalize_samples(self, samples, epsilon=1e-9):
@@ -207,8 +167,11 @@
         return (samples - self.question_range["min"]) / (self.question_range["max"] - self.question_range["min"])
 
     def get_loc_scale(self, samples) -> Tuple[float, float]:
+        # TODO: Use logistic.fit_mixture, pass LogisticMixtureParams on to other functions
         normalized_samples = self.normalize_samples(samples)
-        loc, scale = stats.logistic.fit(normalized_samples)
+        params = logistic.fit_single_scipy(normalized_samples)
+        loc = params.loc
+        scale = params.scale
 
         # The scale and loc have to be within a certain range for the Metaculus API to accept the prediction.
         # Based on playing with the API, we think that the ranges specified below are the widest possible.
@@ -301,8 +264,6 @@
         predictions = self.my_predictions["predictions"]
         return [self.score_prediction(prediction, resolution) for prediction in predictions]
 
-<<<<<<< HEAD
-=======
     # TODO: show vs. Metaculus and vs. resolution if available
     def show_performance(self):
         prediction = self.my_predictions["predictions"][0]
@@ -315,7 +276,6 @@
         pyplot.legend()
         pyplot.show()
 
->>>>>>> e5990f97
 
 class Metaculus:
     player_status_to_api_wording = {
