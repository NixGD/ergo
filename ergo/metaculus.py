--- conflicted
+++ resolved
@@ -44,9 +44,7 @@
 
 import numpy as np
 import pandas as pd
-<<<<<<< HEAD
 import pendulum
-=======
 from plotnine import (  # type: ignore
     aes,
     element_text,
@@ -63,7 +61,6 @@
     theme,
     xlim,
 )
->>>>>>> 30acf690
 import pyro.distributions as dist
 import requests
 from scipy import stats
@@ -258,7 +255,6 @@
             ]
         return pd.DataFrame(data, columns=columns)
 
-<<<<<<< HEAD
     def get_i_of_community_prediction_before(self, timestamp: int) -> Optional[int]:
         """
         Get index of most recent community prediction that predates timestamp
@@ -292,7 +288,7 @@
             return None
 
         return len(self.prediction_timeseries) - j
-=======
+
     @staticmethod
     def get_central_quantiles(
         df: Union[pd.DataFrame, pd.Series, np.ndarray],
@@ -333,7 +329,6 @@
             _lqs.append(_lq)
             _uqs.append(_uq)
         return (min(_lqs), max(_uqs))
->>>>>>> 30acf690
 
 
 class BinaryQuestion(MetaculusQuestion):
