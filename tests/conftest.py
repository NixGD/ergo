import math
import os
from types import SimpleNamespace
from typing import cast

from dotenv import load_dotenv
import jax.numpy as np
import pandas as pd
import pytest

import ergo
from ergo.distributions import Logistic, LogisticMixture, Truncate
from ergo.scale import LogScale, Scale, TimeScale


def three_sd_scale(loc, s):
    sd = s * math.pi / math.sqrt(3)
    return Scale(loc - 3 * sd, loc + 3 * sd)


def easyLogistic(loc, scale):
    return Logistic(loc, scale, three_sd_scale(loc, scale))


@pytest.fixture(scope="module")
def normalized_logistic_mixture():
    return LogisticMixture(
        components=[
            Logistic(loc=0.15, s=0.037034005, scale=Scale(0, 1)),
            Logistic(loc=0.85, s=0.032395907, scale=Scale(0, 1)),
        ],
        probs=[0.6, 0.4],
    )


@pytest.fixture(scope="module")
def logistic_mixture():
    xscale = Scale(0, 150000)
    return LogisticMixture(
        components=[
            Logistic(loc=10000, s=1000, scale=xscale),
            Logistic(loc=100000, s=10000, scale=xscale),
        ],
        probs=[0.8, 0.2],
    )


@pytest.fixture(scope="module")
def logistic_mixture10():
    xscale = Scale(-20, 40)
    return LogisticMixture(
        components=[
            Logistic(loc=15, s=2.3658268, scale=xscale),
            Logistic(loc=5, s=2.3658268, scale=xscale),
        ],
        probs=[0.5, 0.5],
    )


@pytest.fixture(scope="module")
def logistic_mixture_p_uneven():
    xscale = Scale(-10, 20)
    return LogisticMixture(
        components=[
            Logistic(loc=10, s=3, scale=xscale),
            Logistic(loc=5, s=5, scale=xscale),
        ],
        probs=[1.8629593e-29, 1.0],
    )


@pytest.fixture(scope="module")
def truncated_logistic_mixture():
    xscale = Scale(5000, 120000)
    return LogisticMixture(
        components=[
            Truncate(
                Logistic(loc=10000, s=1000, scale=xscale), floor=5000, ceiling=500000
            ),
            Truncate(
                Logistic(loc=100000, s=10000, scale=xscale), floor=5000, ceiling=500000
            ),
        ],
        probs=[0.8, 0.2],
    )


@pytest.fixture(scope="module")
def logistic_mixture_p_overlapping():
    xscale = three_sd_scale(4000000.035555004, 200000.02)
    return LogisticMixture(
        components=[
            Logistic(4000000.035555004, 200000.02, xscale),
            Logistic(4000000.0329152746, 200000.0, xscale),
        ],
        probs=[0.5, 0.5],
    )


@pytest.fixture(scope="module")
def logistic_mixture_norm_test():
    xscale = Scale(-50, 50)
    return LogisticMixture(
        components=[Logistic(-40, 1, xscale), Logistic(50, 10, xscale)],
        probs=[0.5, 0.5],
    )


@pytest.fixture(scope="module")
def logistic_mixture15():
    xscale = Scale(-10, 40)
    return LogisticMixture(
        components=[
            Logistic(loc=10, s=3.658268, scale=xscale),
            Logistic(loc=20, s=3.658268, scale=xscale),
        ],
        probs=[0.5, 0.5],
    )


@pytest.fixture(scope="module")
def logistic_mixture_samples(logistic_mixture, n=1000):
    return np.array([logistic_mixture.sample() for _ in range(0, n)])


@pytest.fixture(scope="module")
def log_question_data():
    return {
        "id": 0,
        "possibilities": {
            "type": "continuous",
            "scale": {"deriv_ratio": 10, "min": 1, "max": 10},
        },
        "title": "question_title",
    }


@pytest.fixture(scope="module")
def metaculus():
    load_dotenv()
    uname = cast(str, os.getenv("METACULUS_USERNAME"))
    pwd = cast(str, os.getenv("METACULUS_PASSWORD"))
    user_id_str = cast(str, os.getenv("METACULUS_USER_ID"))
    if None in [uname, pwd, user_id_str]:
        raise ValueError(
            ".env is missing METACULUS_USERNAME, METACULUS_PASSWORD, or METACULUS_USER_ID"
        )
    user_id = int(user_id_str)
    metaculus = ergo.Metaculus(uname, pwd)
    assert metaculus.user_id == user_id
    return metaculus


@pytest.fixture(scope="module")
def metaculus_questions(metaculus, log_question_data):
    questions = SimpleNamespace()
    questions.continuous_linear_closed_question = metaculus.get_question(3963)
    questions.continuous_linear_open_question = metaculus.get_question(3962)
    questions.continuous_linear_date_open_question = metaculus.get_question(4212)
    questions.continuous_log_open_question = metaculus.get_question(3961)
    questions.closed_question = metaculus.get_question(3965)
    questions.binary_question = metaculus.get_question(3966)
    questions.log_question = metaculus.make_question_from_data(log_question_data)
    return questions


@pytest.fixture(scope="module")
def date_samples(metaculus_questions, normalized_logistic_mixture):
    return metaculus_questions.continuous_linear_date_open_question.denormalize_samples(
        pd.Series([normalized_logistic_mixture.sample() for _ in range(0, 1000)])
    )


@pytest.fixture(scope="module")
def point_densities():
    return make_point_densities()


def make_point_densities():
    xs = np.array(
        [
            -0.22231131421566422,
            0.2333153619512007,
            0.6889420381180656,
            1.1445687142849306,
            1.6001953904517954,
            2.0558220666186604,
            2.5114487427855257,
            2.9670754189523905,
        ]
    )
    densities = np.array(
        [
            0.05020944540593859,
            0.3902426887736647,
            0.5887675161478794,
            0.19516571803813396,
            0.33712516238248535,
            0.4151935926066581,
            0.16147625748938946,
            0.03650993407810862,
        ]
    )
    return {"xs": xs, "densities": densities}


scales_to_test = [
    Scale(0, 1),
    Scale(0, 10000),
    Scale(-1, 1),
    LogScale(0.01, 1, 10),
    LogScale(-1, 1, 10),
<<<<<<< HEAD
    LogScale(0.01, 1028, 2),
=======
    LogScale(0, 1028, 2),
    TimeScale(631152000, 946684800),
    TimeScale(2000, 2051222400),
>>>>>>> 0501f41f
]<|MERGE_RESOLUTION|>--- conflicted
+++ resolved
@@ -210,11 +210,7 @@
     Scale(-1, 1),
     LogScale(0.01, 1, 10),
     LogScale(-1, 1, 10),
-<<<<<<< HEAD
     LogScale(0.01, 1028, 2),
-=======
-    LogScale(0, 1028, 2),
     TimeScale(631152000, 946684800),
     TimeScale(2000, 2051222400),
->>>>>>> 0501f41f
 ]